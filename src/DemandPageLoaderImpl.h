//
// Copyright (c) 2023, NVIDIA CORPORATION. All rights reserved.
//
// Redistribution and use in source and binary forms, with or without
// modification, are permitted provided that the following conditions
// are met:
//  * Redistributions of source code must retain the above copyright
//    notice, this list of conditions and the following disclaimer.
//  * Redistributions in binary form must reproduce the above copyright
//    notice, this list of conditions and the following disclaimer in the
//    documentation and/or other materials provided with the distribution.
//  * Neither the name of NVIDIA CORPORATION nor the names of its
//    contributors may be used to endorse or promote products derived
//    from this software without specific prior written permission.
//
// THIS SOFTWARE IS PROVIDED BY THE COPYRIGHT HOLDERS ``AS IS'' AND ANY
// EXPRESS OR IMPLIED WARRANTIES, INCLUDING, BUT NOT LIMITED TO, THE
// IMPLIED WARRANTIES OF MERCHANTABILITY AND FITNESS FOR A PARTICULAR
// PURPOSE ARE DISCLAIMED.  IN NO EVENT SHALL THE COPYRIGHT OWNER OR
// CONTRIBUTORS BE LIABLE FOR ANY DIRECT, INDIRECT, INCIDENTAL, SPECIAL,
// EXEMPLARY, OR CONSEQUENTIAL DAMAGES (INCLUDING, BUT NOT LIMITED TO,
// PROCUREMENT OF SUBSTITUTE GOODS OR SERVICES; LOSS OF USE, DATA, OR
// PROFITS; OR BUSINESS INTERRUPTION) HOWEVER CAUSED AND ON ANY THEORY
// OF LIABILITY, WHETHER IN CONTRACT, STRICT LIABILITY, OR TORT
// (INCLUDING NEGLIGENCE OR OTHERWISE) ARISING IN ANY WAY OUT OF THE USE
// OF THIS SOFTWARE, EVEN IF ADVISED OF THE POSSIBILITY OF SUCH DAMAGE.
//

#pragma once

#include <OptiXToolkit/DemandLoading/DemandPageLoader.h>

#include "Memory/Allocators.h"
#include "Memory/DeviceMemoryManager.h"
#include "Memory/MemoryPool.h"
#include "Memory/RingSuballocator.h"
#include "PageTableManager.h"
#include "PagingSystem.h"
#include "ResourceRequestHandler.h"
#include "Textures/DemandTextureImpl.h"
#include "Textures/SamplerRequestHandler.h"
#include "TransferBufferDesc.h"
#include "Util/PerContextData.h"
<<<<<<< HEAD
=======
#include "Util/TraceFile.h"
>>>>>>> 5dcbf3a5

#include <cuda.h>

#include <functional>
#include <memory>
#include <mutex>
#include <vector>

namespace imageSource {
class ImageSource;
}

namespace demandLoading {

struct DeviceContext;
class DemandTexture;
class RequestProcessor;
struct TextureDescriptor;
class TraceFileWriter;

/// DemandLoader demonstrates how to implement demand-loaded textures using the OptiX paging library.
class DemandPageLoaderImpl : public DemandPageLoader
{
  public:
    /// Construct demand loading sytem.
    DemandPageLoaderImpl( RequestProcessor* requestProcessor, const Options& options );

    DemandPageLoaderImpl( std::shared_ptr<PageTableManager> pageTableManager, RequestProcessor *requestProcessor, const Options& options );

    /// Destroy demand loading system.
    ~DemandPageLoaderImpl() override = default;

    unsigned int allocatePages( unsigned int numPages, bool backed ) override;

<<<<<<< HEAD
    /// Prepare for launch.  The caller must ensure that the current CUDA context matches the given
    /// stream.  Returns false if device corresponding to the given stream does not support sparse
    /// textures.  If successful, returns a DeviceContext via result parameter, which should be
    /// copied to device memory (typically along with OptiX kernel launch parameters), so that it
    /// can be passed to Tex2D().
    bool launchPrepare( CUstream stream, DeviceContext& demandTextureContext ) override;

    /// Fetch page requests from the given device context and enqueue them for background
    /// processing. The caller must ensure that the current CUDA context matches the given stream.
    /// The given stream is used when copying tile data to the device.  Returns a ticket that is
    /// notified when the requests have been filled.
    Ticket processRequests( CUstream stream, const DeviceContext& deviceContext ) override;

    /// Replay the given page requests (from a trace file), adding them to the page requeuest queue
    /// for asynchronous processing.  The caller must ensure that the current CUDA context matches
    /// the given stream.  Returns a ticket that is notified when the requests have been filled.
    Ticket replayRequests( CUstream stream, unsigned int* requestedPages, unsigned int numRequestedPages );
=======
    void setPageTableEntry( unsigned int pageId, bool evictable, void* pageTableEntry ) override;

    /// Prepare for launch.  The caller must ensure that the current CUDA context matches the given
    /// stream.  Returns false if the current device does not support sparse textures.  If
    /// successful, returns a DeviceContext via result parameter, which should be copied to device
    /// memory (typically along with OptiX kernel launch parameters), so that it can be passed to
    /// Tex2D().
    bool pushMappings( CUstream stream, DeviceContext& demandTextureContext ) override;

    /// Fetch page requests from the given device context and enqueue them for background
    /// processing.  The caller must ensure that the current CUDA context matches the given stream.
    /// The given stream is used when copying tile data to the device.  Returns a ticket that is
    /// notified when the requests have been filled.
    void pullRequests( CUstream stream, const DeviceContext& deviceContext, unsigned int id ) override;

    /// Replay the given page requests (from a trace file), adding them to the page request queue
    /// for asynchronous processing.  The caller must ensure that the current CUDA context matches
    /// the given stream.
    void replayRequests( CUstream stream, unsigned int id, const unsigned int* pageIds, unsigned int numPageIds );
>>>>>>> 5dcbf3a5

    /// Get the demand loading configuration options.
    const Options& getOptions() const { return m_options; }

    unsigned int getNumDevices() const { return m_numDevices; }

    /// Get indices of the devices that can be employed by the DemandLoader.
    std::vector<unsigned int> getDevices() const override { return m_devices; }

    /// Turn on or off eviction
    void enableEviction( bool evictionActive ) override { m_options.evictionActive = evictionActive; }

    /// Get the DeviceMemoryManager for the current CUDA context.
    DeviceMemoryManager* getDeviceMemoryManager() const;
<<<<<<< HEAD
=======

    MemoryPool<PinnedAllocator, RingSuballocator> *getPinnedMemoryPool() { return &m_pinnedMemoryPool; }

    /// Get the PagingSystem for the current CUDA context.
    PagingSystem* getPagingSystem() const;

    void setMaxTextureMemory( size_t maxMem );
>>>>>>> 5dcbf3a5

    void invalidatePageRange( unsigned int startPage, unsigned int endPage, PageInvalidatorPredicate* predicate );

<<<<<<< HEAD
    /// Get the PagingSystem for the current CUDA context.
    PagingSystem* getPagingSystem() const;

    /// Accumulate statistics into the given struct.
    void accumulateStatistics( Statistics& stats ) const;

=======
    double getTotalProcessingTime() const { return m_totalProcessingTime; }

    /// Accumulate statistics into the given struct.
    void accumulateStatistics( Statistics& stats ) const;

>>>>>>> 5dcbf3a5
  private:
    mutable std::mutex        m_mutex;
    Options                   m_options;
    unsigned int              m_numDevices;
    std::vector<unsigned int> m_devices;  // Indices of supported devices.

    mutable PerContextData<DeviceMemoryManager> m_deviceMemoryManagers;  // Manages device memory (one per CUDA context)
    mutable PerContextData<PagingSystem>        m_pagingSystems;  // Manages device interaction (one per CUDA context)

    mutable std::mutex m_deviceMemoryManagersMutex;
    mutable std::mutex m_pagingSystemsMutex;
<<<<<<< HEAD

    std::shared_ptr<PageTableManager> m_pageTableManager;  // Allocates ranges of virtual pages.
    RequestProcessor*   m_requestProcessor;  // Processes page requests.
    mutable PinnedMemoryManager m_pinnedMemoryManager;
=======

    struct InvalidationRange
    {
        unsigned int startPage;
        unsigned int endPage;
        PageInvalidatorPredicate* predicate;
    };
    PerContextData<std::vector<InvalidationRange>> m_pagesToInvalidate;
    std::mutex m_pagesToInvalidateMutex;

    std::shared_ptr<PageTableManager> m_pageTableManager;  // Allocates ranges of virtual pages.
    RequestProcessor*   m_requestProcessor;  // Processes page requests.
>>>>>>> 5dcbf3a5

    mutable MemoryPool<PinnedAllocator, RingSuballocator> m_pinnedMemoryPool;

    double m_totalProcessingTime{};

    std::vector<std::unique_ptr<RequestHandler>> m_requestHandlers;

    // Invalidate the pages for current device in m_pagesToInvalidate
    void invalidatePages( CUstream stream, DeviceContext& context );

<<<<<<< HEAD
    /// Unmap the backing storage associated with a texture tile or mip tail
    void unmapTileResource( CUstream stream, unsigned int pageId );
=======
    std::vector<InvalidationRange>* getPagesToInvalidate();
>>>>>>> 5dcbf3a5
};

}  // namespace demandLoading<|MERGE_RESOLUTION|>--- conflicted
+++ resolved
@@ -41,10 +41,7 @@
 #include "Textures/SamplerRequestHandler.h"
 #include "TransferBufferDesc.h"
 #include "Util/PerContextData.h"
-<<<<<<< HEAD
-=======
 #include "Util/TraceFile.h"
->>>>>>> 5dcbf3a5
 
 #include <cuda.h>
 
@@ -79,25 +76,6 @@
 
     unsigned int allocatePages( unsigned int numPages, bool backed ) override;
 
-<<<<<<< HEAD
-    /// Prepare for launch.  The caller must ensure that the current CUDA context matches the given
-    /// stream.  Returns false if device corresponding to the given stream does not support sparse
-    /// textures.  If successful, returns a DeviceContext via result parameter, which should be
-    /// copied to device memory (typically along with OptiX kernel launch parameters), so that it
-    /// can be passed to Tex2D().
-    bool launchPrepare( CUstream stream, DeviceContext& demandTextureContext ) override;
-
-    /// Fetch page requests from the given device context and enqueue them for background
-    /// processing. The caller must ensure that the current CUDA context matches the given stream.
-    /// The given stream is used when copying tile data to the device.  Returns a ticket that is
-    /// notified when the requests have been filled.
-    Ticket processRequests( CUstream stream, const DeviceContext& deviceContext ) override;
-
-    /// Replay the given page requests (from a trace file), adding them to the page requeuest queue
-    /// for asynchronous processing.  The caller must ensure that the current CUDA context matches
-    /// the given stream.  Returns a ticket that is notified when the requests have been filled.
-    Ticket replayRequests( CUstream stream, unsigned int* requestedPages, unsigned int numRequestedPages );
-=======
     void setPageTableEntry( unsigned int pageId, bool evictable, void* pageTableEntry ) override;
 
     /// Prepare for launch.  The caller must ensure that the current CUDA context matches the given
@@ -117,7 +95,6 @@
     /// for asynchronous processing.  The caller must ensure that the current CUDA context matches
     /// the given stream.
     void replayRequests( CUstream stream, unsigned int id, const unsigned int* pageIds, unsigned int numPageIds );
->>>>>>> 5dcbf3a5
 
     /// Get the demand loading configuration options.
     const Options& getOptions() const { return m_options; }
@@ -132,8 +109,6 @@
 
     /// Get the DeviceMemoryManager for the current CUDA context.
     DeviceMemoryManager* getDeviceMemoryManager() const;
-<<<<<<< HEAD
-=======
 
     MemoryPool<PinnedAllocator, RingSuballocator> *getPinnedMemoryPool() { return &m_pinnedMemoryPool; }
 
@@ -141,24 +116,14 @@
     PagingSystem* getPagingSystem() const;
 
     void setMaxTextureMemory( size_t maxMem );
->>>>>>> 5dcbf3a5
 
     void invalidatePageRange( unsigned int startPage, unsigned int endPage, PageInvalidatorPredicate* predicate );
 
-<<<<<<< HEAD
-    /// Get the PagingSystem for the current CUDA context.
-    PagingSystem* getPagingSystem() const;
-
-    /// Accumulate statistics into the given struct.
-    void accumulateStatistics( Statistics& stats ) const;
-
-=======
     double getTotalProcessingTime() const { return m_totalProcessingTime; }
 
     /// Accumulate statistics into the given struct.
     void accumulateStatistics( Statistics& stats ) const;
 
->>>>>>> 5dcbf3a5
   private:
     mutable std::mutex        m_mutex;
     Options                   m_options;
@@ -170,12 +135,6 @@
 
     mutable std::mutex m_deviceMemoryManagersMutex;
     mutable std::mutex m_pagingSystemsMutex;
-<<<<<<< HEAD
-
-    std::shared_ptr<PageTableManager> m_pageTableManager;  // Allocates ranges of virtual pages.
-    RequestProcessor*   m_requestProcessor;  // Processes page requests.
-    mutable PinnedMemoryManager m_pinnedMemoryManager;
-=======
 
     struct InvalidationRange
     {
@@ -188,7 +147,6 @@
 
     std::shared_ptr<PageTableManager> m_pageTableManager;  // Allocates ranges of virtual pages.
     RequestProcessor*   m_requestProcessor;  // Processes page requests.
->>>>>>> 5dcbf3a5
 
     mutable MemoryPool<PinnedAllocator, RingSuballocator> m_pinnedMemoryPool;
 
@@ -199,12 +157,7 @@
     // Invalidate the pages for current device in m_pagesToInvalidate
     void invalidatePages( CUstream stream, DeviceContext& context );
 
-<<<<<<< HEAD
-    /// Unmap the backing storage associated with a texture tile or mip tail
-    void unmapTileResource( CUstream stream, unsigned int pageId );
-=======
     std::vector<InvalidationRange>* getPagesToInvalidate();
->>>>>>> 5dcbf3a5
 };
 
 }  // namespace demandLoading