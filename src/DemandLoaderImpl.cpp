//
// Copyright (c) 2021, NVIDIA CORPORATION. All rights reserved.
//
// Redistribution and use in source and binary forms, with or without
// modification, are permitted provided that the following conditions
// are met:
//  * Redistributions of source code must retain the above copyright
//    notice, this list of conditions and the following disclaimer.
//  * Redistributions in binary form must reproduce the above copyright
//    notice, this list of conditions and the following disclaimer in the
//    documentation and/or other materials provided with the distribution.
//  * Neither the name of NVIDIA CORPORATION nor the names of its
//    contributors may be used to endorse or promote products derived
//    from this software without specific prior written permission.
//
// THIS SOFTWARE IS PROVIDED BY THE COPYRIGHT HOLDERS ``AS IS'' AND ANY
// EXPRESS OR IMPLIED WARRANTIES, INCLUDING, BUT NOT LIMITED TO, THE
// IMPLIED WARRANTIES OF MERCHANTABILITY AND FITNESS FOR A PARTICULAR
// PURPOSE ARE DISCLAIMED.  IN NO EVENT SHALL THE COPYRIGHT OWNER OR
// CONTRIBUTORS BE LIABLE FOR ANY DIRECT, INDIRECT, INCIDENTAL, SPECIAL,
// EXEMPLARY, OR CONSEQUENTIAL DAMAGES (INCLUDING, BUT NOT LIMITED TO,
// PROCUREMENT OF SUBSTITUTE GOODS OR SERVICES; LOSS OF USE, DATA, OR
// PROFITS; OR BUSINESS INTERRUPTION) HOWEVER CAUSED AND ON ANY THEORY
// OF LIABILITY, WHETHER IN CONTRACT, STRICT LIABILITY, OR TORT
// (INCLUDING NEGLIGENCE OR OTHERWISE) ARISING IN ANY WAY OUT OF THE USE
// OF THIS SOFTWARE, EVEN IF ADVISED OF THE POSSIBILITY OF SUCH DAMAGE.
//

#include "DemandLoaderImpl.h"

#include "DemandPageLoaderImpl.h"
<<<<<<< HEAD
#include "RequestProcessor.h"
=======
#include "Util/CudaContext.h"
>>>>>>> 5dcbf3a5
#include "Util/ContextSaver.h"
#include "Util/Exception.h"
#include "Util/NVTXProfiling.h"
#include "Util/Stopwatch.h"
#include "TicketImpl.h"

#include <OptiXToolkit/DemandLoading/DeviceContext.h>
#include <OptiXToolkit/DemandLoading/RequestProcessor.h>
#include <OptiXToolkit/DemandLoading/TileIndexing.h>

#include <cuda.h>

#include <algorithm>
#include <memory>
#include <set>

namespace demandLoading {

// Predicate that returns pages (assumed to represent texture tiles) to a tile pool
class TilePoolReturnPredicate : public PageInvalidatorPredicate
{
  public:
    TilePoolReturnPredicate( DeviceMemoryManager* deviceMemoryManager )
        : m_deviceMemoryManager( deviceMemoryManager )
    {
    }
    bool operator()( unsigned int pageId, unsigned long long pageVal ) override
    {
        m_deviceMemoryManager->freeTileBlock( TileBlockDesc( pageVal ) );
        return true;
    }
    ~TilePoolReturnPredicate() override {}
  private:
    DeviceMemoryManager* m_deviceMemoryManager;
};

// Predicate that returns TextureSamplers to texture sampler pool
class TextureSamplerReturnPredicate : public PageInvalidatorPredicate
{
  public:
    TextureSamplerReturnPredicate( DeviceMemoryManager* deviceMemoryManager )
        : m_deviceMemoryManager( deviceMemoryManager )
    {
    }
    bool operator()( unsigned int pageId, unsigned long long pageVal ) override
    {
        m_deviceMemoryManager->freeSampler( reinterpret_cast<TextureSampler*>( pageVal ) );
        return true;
    }
    ~TextureSamplerReturnPredicate() override {}
  private:
    DeviceMemoryManager* m_deviceMemoryManager;
};

DemandLoaderImpl::DemandLoaderImpl( const Options& options )
    : m_pageTableManager( std::make_shared<PageTableManager>( options.numPages, options.numPageTableEntries ) )
    , m_requestProcessor( m_pageTableManager, options )
    , m_pageLoader( new DemandPageLoaderImpl( m_pageTableManager, &m_requestProcessor, options ) )
    , m_samplerRequestHandler( this )
{
    // Reserve bits in the sampler request handler for all possible textures.
    m_samplerRequestHandler.setPageRange( 0, options.numPageTableEntries );

    m_requestProcessor.start( options.maxThreads );
}

DemandLoaderImpl::~DemandLoaderImpl()
{
    m_requestProcessor.stop();
}

// Create a demand-loaded texture.  The image is not opened until the texture sampler is requested
// by device code (via pagingMapOrRequest in Tex2D).
const DemandTexture& DemandLoaderImpl::createTexture( std::shared_ptr<imageSource::ImageSource> imageSource,
                                                      const TextureDescriptor&                  textureDesc )
{
    SCOPED_NVTX_RANGE_FUNCTION_NAME();
    std::unique_lock<std::mutex> lock( m_mutex );

    // Add new texture to the end of the list of textures.  The texture holds a pointer to the
    // image, from which tile data is obtained on demand.
    unsigned int textureId = allocateTexturePages( 1 );

    DemandTextureImpl* tex = makeTextureOrVariant( textureId, textureDesc, imageSource );
    m_textures.emplace( textureId, tex );

    // Record the image reader and texture descriptor.
    m_requestProcessor.recordTexture( imageSource, textureDesc );

    return *m_textures[textureId];
}

// Create a demand-loaded UDIM texture.  The images are not opened until the texture samplers are requested
// by device code (via pagingMapOrRequest in Tex2DGradUdim, or other Tex2D functions).
const DemandTexture& DemandLoaderImpl::createUdimTexture( std::vector<std::shared_ptr<imageSource::ImageSource>>& imageSources,
                                                          std::vector<TextureDescriptor>& textureDescs,
                                                          unsigned int                    udim,
                                                          unsigned int                    vdim,
                                                          int                             baseTextureId )
{
    SCOPED_NVTX_RANGE_FUNCTION_NAME();
    std::unique_lock<std::mutex> lock( m_mutex );

    // Allocate demand loader pages for the udim grid
    DEMAND_ASSERT_MSG( udim * vdim > 0, "Udim and vdim must both be positive." );
    unsigned int startTextureId = allocateTexturePages( udim * vdim );

    // Fill the textures in
    unsigned int entryPointId = 0xFFFFFFFF;
    for( unsigned int v=0; v<vdim; ++v )
    {
        for( unsigned int u=0; u<udim; ++u )
        {
            unsigned int imageIndex = v*udim + u;
            unsigned int textureId = startTextureId + imageIndex * PAGES_PER_TEXTURE;
            if(imageIndex < imageSources.size() && imageSources[imageIndex].get() != nullptr )
            {
                // Create the texture and put it in the list of textures
                entryPointId = std::min( textureId, entryPointId );
                DemandTextureImpl* tex = makeTextureOrVariant( textureId, textureDescs[imageIndex], imageSources[imageIndex] );
                m_textures.emplace( textureId, tex );
                
                // Record the image reader and texture descriptor.
                m_requestProcessor.recordTexture( imageSources[imageIndex], textureDescs[imageIndex] );
            }
            else 
            {
                m_textures.emplace( textureId, nullptr );
            }
        }
    }

    m_textures[entryPointId]->setUdimTexture( startTextureId, udim, vdim, false );
    if( baseTextureId >= 0 )
    {
        m_textures[baseTextureId]->setUdimTexture( startTextureId, udim, vdim, true );
        return *m_textures[baseTextureId];
    }
    return *m_textures[entryPointId];
}

DemandTextureImpl* DemandLoaderImpl::makeTextureOrVariant( unsigned int textureId, 
                                                           const TextureDescriptor& textureDesc, 
                                                           std::shared_ptr<imageSource::ImageSource>& imageSource )
{
    auto imageIt = m_imageToTextureId.find( imageSource.get() );
    if( imageIt == m_imageToTextureId.end() )
    {
        // image was not found. Make a new texture.
        m_imageToTextureId[imageSource.get()] = textureId;
        return new DemandTextureImpl( textureId, textureDesc, imageSource, this );
    }
    else
    {
        // image was found. Make a variant texture.
        DemandTextureImpl* masterTexture = m_textures[imageIt->second].get();
        return new DemandTextureImpl( textureId, masterTexture, textureDesc, this );
    }
}

unsigned int DemandLoaderImpl::createResource( unsigned int numPages, ResourceCallback callback, void* callbackContext )
{
    m_resourceRequestHandlers.emplace_back( new ResourceRequestHandler( callback, callbackContext, this ) );
    const unsigned int startPage = m_pageTableManager->reserveBackedPages( numPages, m_resourceRequestHandlers.back().get() );
    return startPage;
}

void DemandLoaderImpl::unloadTextureTiles( unsigned int textureId )
{
    std::unique_lock<std::mutex> lock( m_mutex );

    // Enqueue page ranges to invalidate when launchPrepare is called
    DemandTextureImpl* texture = m_textures.at( textureId ).get();
    if( texture->isOpen() )
    {
        texture->init();
        TextureSampler sampler   = texture->getSampler();
        unsigned int   startPage = sampler.startPage;
        unsigned int   endPage   = sampler.startPage + sampler.numPages;

        for( unsigned int deviceIndex : m_pageLoader->getDevices() )
        {
            // Unload texture tiles
            TilePoolReturnPredicate* predicate = new TilePoolReturnPredicate( getDeviceMemoryManager() );
            m_pageLoader->invalidatePageRange( startPage, endPage, predicate );

            // Unload base color
            unsigned int baseColorId = textureId + BASE_COLOR_OFFSET;
            m_pageLoader->invalidatePageRange( baseColorId, baseColorId + 1, nullptr );
        }
    }
}

void DemandLoaderImpl::replaceTexture( unsigned int textureId, std::shared_ptr<imageSource::ImageSource> image, const TextureDescriptor& textureDesc )
{
    unloadTextureTiles( textureId );
    std::unique_lock<std::mutex> lock( m_mutex );
    bool samplerNeedsReset = m_textures.at( textureId )->setImage( textureDesc, image );

    // Invalidate the texture sampler 
    if( samplerNeedsReset )
    {
        for( unsigned int deviceIndex : m_pageLoader->getDevices() )
        {
            TextureSamplerReturnPredicate* predicate = new TextureSamplerReturnPredicate( getDeviceMemoryManager() );
            m_pageLoader->invalidatePageRange( textureId, textureId + 1, predicate );
        } 
    }

    // Record the image reader and texture descriptor.
    m_requestProcessor.recordTexture( image, textureDesc );
}

void DemandLoaderImpl::initTexture( CUstream stream, unsigned int textureId )
{
    checkCudaContext( stream );
    m_samplerRequestHandler.fillRequest( stream, textureId );
    m_samplerRequestHandler.fillRequest( stream, textureId + BASE_COLOR_OFFSET );
}

unsigned int DemandLoaderImpl::getTextureTilePageId( unsigned int textureId, unsigned int mipLevel, unsigned int tileX, unsigned int tileY )
{
    return m_textures[textureId]->getRequestHandler()->getTextureTilePageId( mipLevel, tileX, tileY );
}

unsigned int DemandLoaderImpl::getMipTailFirstLevel( unsigned int textureId )
{
    return m_textures[textureId]->getMipTailFirstLevel();
}

void DemandLoaderImpl::loadTextureTile( CUstream stream, unsigned int textureId, unsigned int mipLevel, unsigned int tileX, unsigned int tileY )
{
    checkCudaContext( stream );
    unsigned int pageId = m_textures[textureId]->getRequestHandler()->getTextureTilePageId( mipLevel, tileX, tileY );
    m_textures[textureId]->getRequestHandler()->loadPage( stream, pageId, true );
}

bool DemandLoaderImpl::pageResident( unsigned int pageId )
{
    PagingSystem* pagingSystem = m_pageLoader->getPagingSystem();
    return pagingSystem->isResident( pageId );
}

// Returns false if the device doesn't support sparse textures.
bool DemandLoaderImpl::launchPrepare( CUstream stream, DeviceContext& context )
{
<<<<<<< HEAD
    return m_pageLoader->launchPrepare( stream, context );
}

// Process page requests.
Ticket DemandLoaderImpl::processRequests( CUstream stream, const DeviceContext& context )
{
    return m_pageLoader->processRequests( stream, context );
}

Ticket DemandLoaderImpl::replayRequests( CUstream stream, unsigned int* requestedPages, unsigned int numRequestedPages )
{
    return m_pageLoader->replayRequests( stream, requestedPages, numRequestedPages );
=======
    return m_pageLoader->pushMappings( stream, context );
}

namespace { // anonymous

// Check that the current CUDA context matches the one associated with the given stream
// and return the associated device index.
unsigned int getDeviceIndex( CUstream stream )
{
    // Get the current CUDA context.
    CUcontext cudaContext, streamContext;
    DEMAND_CUDA_CHECK( cuCtxGetCurrent( &cudaContext ) );
    DEMAND_CUDA_CHECK( cuCtxGetCurrent( &streamContext ) );
    DEMAND_ASSERT_MSG( cudaContext == streamContext,
                       "The current CUDA context must match the one associated with the given stream" );

    // Get the device index from the CUDA context.
    CUdevice device;
    DEMAND_CUDA_CHECK( cuCtxGetDevice( &device ) );
    return static_cast<unsigned int>( device );
}

} // anonymous namespace

// Process page requests.
Ticket DemandLoaderImpl::processRequests( CUstream stream, const DeviceContext& context )

{
    SCOPED_NVTX_RANGE_FUNCTION_NAME();
    std::unique_lock<std::mutex> lock( m_mutex );

    unsigned int deviceIndex = getDeviceIndex( stream );

    // Create a Ticket that the caller can use to track request processing.
    Ticket ticket = TicketImpl::create( stream );
    const unsigned int id = m_ticketId++;
    m_requestProcessor.setTicket( id, ticket);

    m_pageLoader->pullRequests( stream, context, id );

    return ticket;
>>>>>>> 5dcbf3a5
}

Ticket DemandLoaderImpl::replayRequests( CUstream stream, unsigned int* requestedPages, unsigned int numRequestedPages )
{
    SCOPED_NVTX_RANGE_FUNCTION_NAME();
    std::unique_lock<std::mutex> lock( m_mutex );

    unsigned int deviceIndex = getDeviceIndex( stream );

    // Create a Ticket that the caller can use to track request processing.
    Ticket ticket = TicketImpl::create( stream );
    const unsigned int id = m_ticketId++;
    m_requestProcessor.setTicket( id, ticket );

    m_pageLoader->replayRequests( stream, id, requestedPages, numRequestedPages );

    return ticket;
}

void DemandLoaderImpl::unmapTileResource( CUstream stream, unsigned int pageId )
{
    // Ask the PageTableManager for the RequestHandler associated with the given page index.
    TextureRequestHandler* handler = dynamic_cast<TextureRequestHandler*>( m_pageTableManager->getRequestHandler( pageId ) );
    DEMAND_ASSERT_MSG( handler != nullptr, "Page request does not correspond to a known resource" );
    handler->unmapTileResource( stream, pageId );
}

<<<<<<< HEAD
PagingSystem* DemandLoaderImpl::getPagingSystem() const
{
    return m_pageLoader->getPagingSystem();
=======
void DemandLoaderImpl::setPageTableEntry( unsigned pageId, bool evictable, void* pageTableEntry )
{
    m_pageLoader->setPageTableEntry( pageId, evictable, pageTableEntry);
>>>>>>> 5dcbf3a5
}

PagingSystem* DemandLoaderImpl::getPagingSystem() const
{
    return m_pageLoader->getPagingSystem();
}


#if CUDA_VERSION >= 11020
MemoryPool<DeviceAsyncAllocator, RingSuballocator>* DemandLoaderImpl::getDeviceTransferPool()
{
    std::unique_lock<std::mutex> lock( m_deviceTransferPoolsMutex );
    MemoryPool<DeviceAsyncAllocator, RingSuballocator>* deviceTransferPool = m_deviceTransferPools.find();
    if( deviceTransferPool )
        return deviceTransferPool;
    DeviceAsyncAllocator* allocator = new DeviceAsyncAllocator();
    std::unique_ptr<MemoryPool<DeviceAsyncAllocator, RingSuballocator>> ptr(
        new MemoryPool<DeviceAsyncAllocator, RingSuballocator>( allocator, nullptr, 8 * ( 1 << 20 ), 64 * ( 1 << 20 ) ) );
    return m_deviceTransferPools.insert( std::move( ptr ) );
}
#else
MemoryPool<DeviceAllocator, RingSuballocator>* DemandLoaderImpl::getDeviceTransferPool()
{
    std::unique_lock<std::mutex> lock( m_deviceTransferPoolsMutex );
    MemoryPool<DeviceAllocator, RingSuballocator>* deviceTransferPool = m_deviceTransferPools.find();
    if( deviceTransferPool )
        return deviceTransferPool;
    DeviceAllocator*  allocator    = new DeviceAllocator();
    RingSuballocator* suballocator = new RingSuballocator( 4 << 20 );
    std::unique_ptr<MemoryPool<DeviceAllocator, RingSuballocator>> ptr(
        new MemoryPool<DeviceAllocator, RingSuballocator>( allocator, suballocator, 8 * ( 1 << 20 ), 64 * ( 1 << 20 ) ) );
    return m_deviceTransferPools.insert( std::move( ptr ) );
}
#endif

PageTableManager* DemandLoaderImpl::getPageTableManager()
{
    return m_pageTableManager.get();
}

void DemandLoaderImpl::freeStagedTiles( CUstream stream )
{
    std::unique_lock<std::mutex> lock( m_mutex );

    PagingSystem* pagingSystem = getPagingSystem();
<<<<<<< HEAD
    TilePool*     tilePool     = getDeviceMemoryManager()->getTilePool();
=======
>>>>>>> 5dcbf3a5
    PageMapping   mapping;

    while( getDeviceMemoryManager()->needTileBlocksFreed() )
    {
        pagingSystem->activateEviction( true );
        if( pagingSystem->freeStagedPage( &mapping ) )
        {
            unmapTileResource( stream, mapping.id );
<<<<<<< HEAD
            tilePool->freeBlock( mapping.page );
=======
            getDeviceMemoryManager()->freeTileBlock( mapping.page );
>>>>>>> 5dcbf3a5
        }
        else 
        {
            break;
        }
    }
}

const TransferBufferDesc DemandLoaderImpl::allocateTransferBuffer( CUmemorytype memoryType, size_t size, CUstream stream )
{
    std::unique_lock<std::mutex> lock( m_mutex );
    const unsigned int alignment = 4096;
    
    MemoryBlockDesc memoryBlock{};
    if( memoryType == CU_MEMORYTYPE_HOST )
<<<<<<< HEAD
    {
        DEMAND_ASSERT_MSG( size <= sizeof( MipTailBuffer ), "Requested buffer size too large." );
        if( size <= sizeof(TileBuffer) )
        {
            PinnedItemPool<TileBuffer>* pinnedTilePool = m_pinnedMemoryManager.getPinnedTilePool();
            char* buffer = reinterpret_cast<char*>( pinnedTilePool->allocate() );
            return TransferBufferDesc{ memoryType, buffer, sizeof(TileBuffer) };
        }
        if( size < sizeof( MipTailBuffer ) )
        {
            PinnedItemPool<MipTailBuffer>* pinnedMipTailPool = m_pinnedMemoryManager.getPinnedMipTailPool();
            char* buffer = reinterpret_cast<char*>( pinnedMipTailPool->allocate() );
            return TransferBufferDesc{ memoryType, buffer, sizeof(MipTailBuffer) };
        }
    }
    else if( memoryType == CU_MEMORYTYPE_DEVICE )
    {
        char* ptr;
#if OTK_USE_CUDA_MEMORY_POOLS
        DEMAND_CUDA_CHECK( cuMemAllocAsync( reinterpret_cast<CUdeviceptr*>( &ptr ), size, stream ) );
#else
        DEMAND_CUDA_CHECK( cuMemAlloc( reinterpret_cast<CUdeviceptr*>( &ptr ), size ) );
#endif
        return TransferBufferDesc{ memoryType, ptr, size };
    }
    return TransferBufferDesc{};
=======
        memoryBlock = m_pageLoader->getPinnedMemoryPool()->alloc( size, alignment );
    else if( memoryType == CU_MEMORYTYPE_DEVICE )
        memoryBlock = getDeviceTransferPool()->alloc( size, alignment );

    DEMAND_ASSERT_MSG( memoryBlock.isGood(), "Transfer buffer allocation failed." );
    return TransferBufferDesc{ memoryType, memoryBlock };
>>>>>>> 5dcbf3a5
}

 
void DemandLoaderImpl::freeTransferBuffer( const TransferBufferDesc& transferBuffer, CUstream stream )
{
    // Free the transfer buffer after the stream clears

    if( transferBuffer.memoryType == CU_MEMORYTYPE_HOST )
<<<<<<< HEAD
    {
        DEMAND_ASSERT_MSG( transferBuffer.size <= sizeof( MipTailBuffer ), "Buffer size too large." );
        if( transferBuffer.size <= sizeof(TileBuffer) )
        {
            PinnedItemPool<TileBuffer>* pinnedTilePool = m_pinnedMemoryManager.getPinnedTilePool();
            pinnedTilePool->free( reinterpret_cast<TileBuffer*>( transferBuffer.buffer ), stream );
        }
        else if( transferBuffer.size <= sizeof( MipTailBuffer ) )
        {
            PinnedItemPool<MipTailBuffer>* pinnedMipTailPool = m_pinnedMemoryManager.getPinnedMipTailPool();
            pinnedMipTailPool->free( reinterpret_cast<MipTailBuffer*>( transferBuffer.buffer ), stream );
        }
    }
=======
        m_pageLoader->getPinnedMemoryPool()->freeAsync( transferBuffer.memoryBlock, stream );
>>>>>>> 5dcbf3a5
    else if( transferBuffer.memoryType == CU_MEMORYTYPE_DEVICE )
        getDeviceTransferPool()->freeAsync( transferBuffer.memoryBlock, stream );
    else 
        DEMAND_ASSERT_MSG( false, "Unknown memory type." );
}


Statistics DemandLoaderImpl::getStatistics() const
{
    std::unique_lock<std::mutex> lock( m_mutex );
    Statistics                   stats{};
    stats.requestProcessingTime = m_pageLoader->getTotalProcessingTime();
    stats.numTextures           = m_textures.size();

    // Multiple textures might share the same ImageSource, so we create a set as we go to avoid
    // duplicate counting.
    std::set<imageSource::ImageSource*> images;
    for( auto texIt = m_textures.begin(); texIt != m_textures.end(); ++texIt )
    {
        // Skip null textures
        DemandTextureImpl* tex = texIt->second.get();
        if( tex == nullptr ) 
            continue; 

        tex->accumulateStatistics( stats, images );
    }

    m_pageLoader->accumulateStatistics( stats );

    return stats;
}

const Options& DemandLoaderImpl::getOptions() const
{
    return m_pageLoader->getOptions();
}

std::vector<unsigned> DemandLoaderImpl::getDevices() const
{
    return m_pageLoader->getDevices();
}

void DemandLoaderImpl::enableEviction( bool evictionActive )
{
    m_pageLoader->enableEviction( evictionActive );
}

DeviceMemoryManager* DemandLoaderImpl::getDeviceMemoryManager() const
<<<<<<< HEAD
{
    return m_pageLoader->getDeviceMemoryManager();
=======
{
    return m_pageLoader->getDeviceMemoryManager();
}

MemoryPool<PinnedAllocator, RingSuballocator>* DemandLoaderImpl::getPinnedMemoryPool()
{
    return m_pageLoader->getPinnedMemoryPool();
}

void DemandLoaderImpl::setMaxTextureMemory( size_t maxMem )
{
    m_pageLoader->setMaxTextureMemory( maxMem );
}

unsigned int DemandLoaderImpl::allocateTexturePages( unsigned int numTextures )
{
    // Allocate enough pages per texture, aligned to PAGES_PER_TEXTURE
    unsigned int textureId = m_pageTableManager->reserveBackedPages( PAGES_PER_TEXTURE * numTextures, &m_samplerRequestHandler );
    if( textureId % PAGES_PER_TEXTURE != 0 )
    {
        unsigned int alignmentPages = PAGES_PER_TEXTURE - (textureId % PAGES_PER_TEXTURE);
        m_pageTableManager->reserveBackedPages( alignmentPages, &m_samplerRequestHandler );
        textureId = textureId + alignmentPages;
    }
    return textureId;
>>>>>>> 5dcbf3a5
}

DemandLoader* createDemandLoader( const Options& options )
{
    SCOPED_NVTX_RANGE_FUNCTION_NAME();

    // Initialize CUDA if necessary
    DEMAND_CUDA_CHECK( cuInit( 0 ) );

    ContextSaver contextSaver;
    return new DemandLoaderImpl( options );
}

void destroyDemandLoader( DemandLoader* manager )
{
    SCOPED_NVTX_RANGE_FUNCTION_NAME();
    ContextSaver contextSaver;
    delete manager;
}

}  // namespace demandLoading<|MERGE_RESOLUTION|>--- conflicted
+++ resolved
@@ -29,11 +29,7 @@
 #include "DemandLoaderImpl.h"
 
 #include "DemandPageLoaderImpl.h"
-<<<<<<< HEAD
-#include "RequestProcessor.h"
-=======
 #include "Util/CudaContext.h"
->>>>>>> 5dcbf3a5
 #include "Util/ContextSaver.h"
 #include "Util/Exception.h"
 #include "Util/NVTXProfiling.h"
@@ -280,20 +276,6 @@
 // Returns false if the device doesn't support sparse textures.
 bool DemandLoaderImpl::launchPrepare( CUstream stream, DeviceContext& context )
 {
-<<<<<<< HEAD
-    return m_pageLoader->launchPrepare( stream, context );
-}
-
-// Process page requests.
-Ticket DemandLoaderImpl::processRequests( CUstream stream, const DeviceContext& context )
-{
-    return m_pageLoader->processRequests( stream, context );
-}
-
-Ticket DemandLoaderImpl::replayRequests( CUstream stream, unsigned int* requestedPages, unsigned int numRequestedPages )
-{
-    return m_pageLoader->replayRequests( stream, requestedPages, numRequestedPages );
-=======
     return m_pageLoader->pushMappings( stream, context );
 }
 
@@ -335,7 +317,6 @@
     m_pageLoader->pullRequests( stream, context, id );
 
     return ticket;
->>>>>>> 5dcbf3a5
 }
 
 Ticket DemandLoaderImpl::replayRequests( CUstream stream, unsigned int* requestedPages, unsigned int numRequestedPages )
@@ -363,15 +344,9 @@
     handler->unmapTileResource( stream, pageId );
 }
 
-<<<<<<< HEAD
-PagingSystem* DemandLoaderImpl::getPagingSystem() const
-{
-    return m_pageLoader->getPagingSystem();
-=======
 void DemandLoaderImpl::setPageTableEntry( unsigned pageId, bool evictable, void* pageTableEntry )
 {
     m_pageLoader->setPageTableEntry( pageId, evictable, pageTableEntry);
->>>>>>> 5dcbf3a5
 }
 
 PagingSystem* DemandLoaderImpl::getPagingSystem() const
@@ -417,10 +392,6 @@
     std::unique_lock<std::mutex> lock( m_mutex );
 
     PagingSystem* pagingSystem = getPagingSystem();
-<<<<<<< HEAD
-    TilePool*     tilePool     = getDeviceMemoryManager()->getTilePool();
-=======
->>>>>>> 5dcbf3a5
     PageMapping   mapping;
 
     while( getDeviceMemoryManager()->needTileBlocksFreed() )
@@ -429,11 +400,7 @@
         if( pagingSystem->freeStagedPage( &mapping ) )
         {
             unmapTileResource( stream, mapping.id );
-<<<<<<< HEAD
-            tilePool->freeBlock( mapping.page );
-=======
             getDeviceMemoryManager()->freeTileBlock( mapping.page );
->>>>>>> 5dcbf3a5
         }
         else 
         {
@@ -449,41 +416,12 @@
     
     MemoryBlockDesc memoryBlock{};
     if( memoryType == CU_MEMORYTYPE_HOST )
-<<<<<<< HEAD
-    {
-        DEMAND_ASSERT_MSG( size <= sizeof( MipTailBuffer ), "Requested buffer size too large." );
-        if( size <= sizeof(TileBuffer) )
-        {
-            PinnedItemPool<TileBuffer>* pinnedTilePool = m_pinnedMemoryManager.getPinnedTilePool();
-            char* buffer = reinterpret_cast<char*>( pinnedTilePool->allocate() );
-            return TransferBufferDesc{ memoryType, buffer, sizeof(TileBuffer) };
-        }
-        if( size < sizeof( MipTailBuffer ) )
-        {
-            PinnedItemPool<MipTailBuffer>* pinnedMipTailPool = m_pinnedMemoryManager.getPinnedMipTailPool();
-            char* buffer = reinterpret_cast<char*>( pinnedMipTailPool->allocate() );
-            return TransferBufferDesc{ memoryType, buffer, sizeof(MipTailBuffer) };
-        }
-    }
-    else if( memoryType == CU_MEMORYTYPE_DEVICE )
-    {
-        char* ptr;
-#if OTK_USE_CUDA_MEMORY_POOLS
-        DEMAND_CUDA_CHECK( cuMemAllocAsync( reinterpret_cast<CUdeviceptr*>( &ptr ), size, stream ) );
-#else
-        DEMAND_CUDA_CHECK( cuMemAlloc( reinterpret_cast<CUdeviceptr*>( &ptr ), size ) );
-#endif
-        return TransferBufferDesc{ memoryType, ptr, size };
-    }
-    return TransferBufferDesc{};
-=======
         memoryBlock = m_pageLoader->getPinnedMemoryPool()->alloc( size, alignment );
     else if( memoryType == CU_MEMORYTYPE_DEVICE )
         memoryBlock = getDeviceTransferPool()->alloc( size, alignment );
 
     DEMAND_ASSERT_MSG( memoryBlock.isGood(), "Transfer buffer allocation failed." );
     return TransferBufferDesc{ memoryType, memoryBlock };
->>>>>>> 5dcbf3a5
 }
 
  
@@ -492,23 +430,7 @@
     // Free the transfer buffer after the stream clears
 
     if( transferBuffer.memoryType == CU_MEMORYTYPE_HOST )
-<<<<<<< HEAD
-    {
-        DEMAND_ASSERT_MSG( transferBuffer.size <= sizeof( MipTailBuffer ), "Buffer size too large." );
-        if( transferBuffer.size <= sizeof(TileBuffer) )
-        {
-            PinnedItemPool<TileBuffer>* pinnedTilePool = m_pinnedMemoryManager.getPinnedTilePool();
-            pinnedTilePool->free( reinterpret_cast<TileBuffer*>( transferBuffer.buffer ), stream );
-        }
-        else if( transferBuffer.size <= sizeof( MipTailBuffer ) )
-        {
-            PinnedItemPool<MipTailBuffer>* pinnedMipTailPool = m_pinnedMemoryManager.getPinnedMipTailPool();
-            pinnedMipTailPool->free( reinterpret_cast<MipTailBuffer*>( transferBuffer.buffer ), stream );
-        }
-    }
-=======
         m_pageLoader->getPinnedMemoryPool()->freeAsync( transferBuffer.memoryBlock, stream );
->>>>>>> 5dcbf3a5
     else if( transferBuffer.memoryType == CU_MEMORYTYPE_DEVICE )
         getDeviceTransferPool()->freeAsync( transferBuffer.memoryBlock, stream );
     else 
@@ -557,10 +479,6 @@
 }
 
 DeviceMemoryManager* DemandLoaderImpl::getDeviceMemoryManager() const
-<<<<<<< HEAD
-{
-    return m_pageLoader->getDeviceMemoryManager();
-=======
 {
     return m_pageLoader->getDeviceMemoryManager();
 }
@@ -586,7 +504,6 @@
         textureId = textureId + alignmentPages;
     }
     return textureId;
->>>>>>> 5dcbf3a5
 }
 
 DemandLoader* createDemandLoader( const Options& options )
