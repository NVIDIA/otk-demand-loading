//
// Copyright (c) 2023, NVIDIA CORPORATION. All rights reserved.
//
// Redistribution and use in source and binary forms, with or without
// modification, are permitted provided that the following conditions
// are met:
//  * Redistributions of source code must retain the above copyright
//    notice, this list of conditions and the following disclaimer.
//  * Redistributions in binary form must reproduce the above copyright
//    notice, this list of conditions and the following disclaimer in the
//    documentation and/or other materials provided with the distribution.
//  * Neither the name of NVIDIA CORPORATION nor the names of its
//    contributors may be used to endorse or promote products derived
//    from this software without specific prior written permission.
//
// THIS SOFTWARE IS PROVIDED BY THE COPYRIGHT HOLDERS ``AS IS'' AND ANY
// EXPRESS OR IMPLIED WARRANTIES, INCLUDING, BUT NOT LIMITED TO, THE
// IMPLIED WARRANTIES OF MERCHANTABILITY AND FITNESS FOR A PARTICULAR
// PURPOSE ARE DISCLAIMED.  IN NO EVENT SHALL THE COPYRIGHT OWNER OR
// CONTRIBUTORS BE LIABLE FOR ANY DIRECT, INDIRECT, INCIDENTAL, SPECIAL,
// EXEMPLARY, OR CONSEQUENTIAL DAMAGES (INCLUDING, BUT NOT LIMITED TO,
// PROCUREMENT OF SUBSTITUTE GOODS OR SERVICES; LOSS OF USE, DATA, OR
// PROFITS; OR BUSINESS INTERRUPTION) HOWEVER CAUSED AND ON ANY THEORY
// OF LIABILITY, WHETHER IN CONTRACT, STRICT LIABILITY, OR TORT
// (INCLUDING NEGLIGENCE OR OTHERWISE) ARISING IN ANY WAY OUT OF THE USE
// OF THIS SOFTWARE, EVEN IF ADVISED OF THE POSSIBILITY OF SUCH DAMAGE.
//

#include "Textures/SamplerRequestHandler.h"

#include "DemandLoaderImpl.h"
#include "Memory/DeviceMemoryManager.h"
#include "PagingSystem.h"
#include "Textures/DemandTextureImpl.h"
#include "TransferBufferDesc.h"
#include "Util/NVTXProfiling.h"

#include <OptiXToolkit/DemandLoading/Paging.h>  // for NON_EVICTABLE_LRU_VAL

#include <cuda_fp16.h>

#include <algorithm>

namespace demandLoading {

void SamplerRequestHandler::fillRequest( CUstream stream, unsigned int pageId )
{
    SCOPED_NVTX_RANGE_FUNCTION_NAME();

    // We use MutexArray to ensure mutual exclusion on a per-page basis.  This is necessary because
    // multiple streams might race to create the same sampler.
    MutexArrayLock lock( m_mutex.get(), pageId - m_startPage );

    // Do nothing if the request has already been filled.
    PagingSystem* pagingSystem = m_loader->getPagingSystem();
    if( pagingSystem->isResident( pageId ) )
        return;

    // Get the texture and make sure it is open.
    unsigned int samplerId = pageIdToSamplerId( pageId );
    DemandTextureImpl* texture = m_loader->getTexture( samplerId );

    texture->open();

    // Load base color if the page is for a base color
    if( isBaseColorId( pageId ) )
    {
        fillBaseColorRequest( stream, texture, pageId );
        return;
    }

    // If the texture is 1x1 or null, don't create a sampler.
    if( texture->isDegenerate() && !texture->isUdimEntryPoint() )
    {
<<<<<<< HEAD
        pagingSystem->addMapping( pageId, NON_EVICTABLE_LRU_VAL, 0ULL );
=======
        m_loader->setPageTableEntry( pageId, false, nullptr );
>>>>>>> 5dcbf3a5
        return;
    }

    // Initialize the texture, creating a per-device CUDA texture objects.
    try
    {
        texture->init();
    }
    catch( const std::exception& e )
    {
        std::stringstream ss;
        ss << "ImageSource::init() failed: " << e.what() << ": " << __FILE__ << " (" << __LINE__ << ")";
        throw Exception(ss.str().c_str());
    }

    // For a dense texture, the whole thing has to be loaded, so load it now
    if ( !texture->useSparseTexture() )
    {
        // If the dense texture data was deferred, then defer allocating the sampler.
        if( !fillDenseTexture( stream, pageId ) )
            return;
    }

    // Allocate sampler buffer in pinned memory.
    MemoryBlockDesc pinnedBlock = m_loader->getPinnedMemoryPool()->alloc( sizeof( TextureSampler ), alignof( TextureSampler ) );
    TextureSampler* pinnedSampler = reinterpret_cast<TextureSampler*>( pinnedBlock.ptr );

    // Copy the canonical sampler from the DemandTexture and set its CUDA texture object, which differs per device.
    *pinnedSampler         = texture->getSampler();
    pinnedSampler->texture = texture->getTextureObject();

<<<<<<< HEAD
    // Allocate device memory for sampler.
    SamplerPool*    samplerPool = m_loader->getDeviceMemoryManager()->getSamplerPool();
    TextureSampler* devSampler  = samplerPool->allocate();
=======
    // Allocate device memory for device-side sampler.
    TextureSampler* devSampler = m_loader->getDeviceMemoryManager()->allocateSampler();
>>>>>>> 5dcbf3a5

    // Copy sampler to device memory.
    DEMAND_CUDA_CHECK( cuMemcpyAsync( reinterpret_cast<CUdeviceptr>( devSampler ),
                                      reinterpret_cast<CUdeviceptr>( pinnedSampler ), sizeof( TextureSampler ), stream ) );

    // Free the pinned memory buffer.  This doesn't immediately reclaim it: an event is recorded on
    // the stream, and the buffer isn't reused until all preceding operations are complete,
    // including the asynchronous memcpy issued by fillTile().
<<<<<<< HEAD
    pinnedSamplerPool->free( pinnedSampler, stream );

    // Push mapping for sampler to update page table.
    pagingSystem->addMapping( pageId, NON_EVICTABLE_LRU_VAL, reinterpret_cast<unsigned long long>( devSampler ) );
=======
    m_loader->getPinnedMemoryPool()->freeAsync( pinnedBlock, stream );

    // Push mapping for sampler to update page table.
    m_loader->setPageTableEntry( pageId, false, devSampler );
>>>>>>> 5dcbf3a5
}

bool SamplerRequestHandler::fillDenseTexture( CUstream stream, unsigned int pageId )
{
    SCOPED_NVTX_RANGE_FUNCTION_NAME();

    DemandTextureImpl* texture = m_loader->getTexture( pageId );
    const imageSource::TextureInfo& info = texture->getInfo();

    // Try to get transfer buffer
    // The buffer needs to be a little larger than the texture size for some reason to prevent a crash
    size_t transferBufferSize = getTextureSizeInBytes( info ) * 4 / 3;
    TransferBufferDesc transferBuffer =
        m_loader->allocateTransferBuffer( texture->getFillType(), transferBufferSize, stream );

    // Make a backup buffer on the host if the transfer buffer was unsuccessful
    size_t hostBufferSize = ( transferBuffer.memoryBlock.size == 0 && transferBuffer.memoryType == CU_MEMORYTYPE_HOST ) ? transferBufferSize : 0;
    std::vector<char> hostBuffer( hostBufferSize );

    // Get the final data pointer
    char* dataPtr = ( transferBuffer.memoryBlock.size > 0 ) ? reinterpret_cast<char*>( transferBuffer.memoryBlock.ptr ) : hostBuffer.data();
    size_t bufferSize = std::max( hostBuffer.size(), transferBuffer.memoryBlock.size );
    DEMAND_ASSERT_MSG( dataPtr != nullptr, "Unable to allocate transfer buffer for dense textures." );

    // Read the texture data into the buffer
    bool satisfied;
    if( info.numMipLevels == 1 && !texture->isDegenerate() )
        satisfied = texture->readNonMipMappedData( dataPtr, bufferSize, stream );
    else
        satisfied = texture->readMipLevels( dataPtr, bufferSize, 0, stream );

    // Copy texture data from the buffer to the texture array on the device
    if( satisfied )
<<<<<<< HEAD
        texture->fillDenseTexture( stream, dataPtr, info.width, info.height, transferBuffer.size > 0 );
    if( transferBuffer.size > 0 )
=======
        texture->fillDenseTexture( stream, dataPtr, info.width, info.height, transferBuffer.memoryBlock.size > 0 );
    if( transferBuffer.memoryBlock.size > 0 )
>>>>>>> 5dcbf3a5
    {
        m_loader->freeTransferBuffer( transferBuffer, stream );
    }
    else 
    {
        // fillDenseTexture uses an async copy, so synchronize the stream when using the backup pageable buffer.
        DEMAND_CUDA_CHECK( cuStreamSynchronize( stream ) );
    }

    return satisfied;
}

struct half4
{
    half x, y, z, w;
};

void SamplerRequestHandler::fillBaseColorRequest( CUstream stream, DemandTextureImpl* texture, unsigned int pageId )
{
    SCOPED_NVTX_RANGE_FUNCTION_NAME();

    // Read the base color
    float4 fBaseColor = float4{1.0f, 0.0f, 1.0f, 0.0f};
    bool hasBaseColor = false;
    hasBaseColor = texture->readBaseColor( fBaseColor );

    // Store the base color as a half4 in the page table
    unsigned long long  noColor   = 0xFFFFFFFFFFFFFFFFull; // four half NaNs, to indicate when no baseColor exists
    half4               baseColor = half4{fBaseColor.x, fBaseColor.y, fBaseColor.z, fBaseColor.w};
    unsigned long long* baseVal   = ( hasBaseColor ) ? reinterpret_cast<unsigned long long*>( &baseColor ) : &noColor;
    m_loader->getPagingSystem()->addMapping( pageId, NON_EVICTABLE_LRU_VAL, *baseVal );
}

}  // namespace demandLoading<|MERGE_RESOLUTION|>--- conflicted
+++ resolved
@@ -72,11 +72,7 @@
     // If the texture is 1x1 or null, don't create a sampler.
     if( texture->isDegenerate() && !texture->isUdimEntryPoint() )
     {
-<<<<<<< HEAD
-        pagingSystem->addMapping( pageId, NON_EVICTABLE_LRU_VAL, 0ULL );
-=======
         m_loader->setPageTableEntry( pageId, false, nullptr );
->>>>>>> 5dcbf3a5
         return;
     }
 
@@ -108,14 +104,8 @@
     *pinnedSampler         = texture->getSampler();
     pinnedSampler->texture = texture->getTextureObject();
 
-<<<<<<< HEAD
-    // Allocate device memory for sampler.
-    SamplerPool*    samplerPool = m_loader->getDeviceMemoryManager()->getSamplerPool();
-    TextureSampler* devSampler  = samplerPool->allocate();
-=======
     // Allocate device memory for device-side sampler.
     TextureSampler* devSampler = m_loader->getDeviceMemoryManager()->allocateSampler();
->>>>>>> 5dcbf3a5
 
     // Copy sampler to device memory.
     DEMAND_CUDA_CHECK( cuMemcpyAsync( reinterpret_cast<CUdeviceptr>( devSampler ),
@@ -124,17 +114,10 @@
     // Free the pinned memory buffer.  This doesn't immediately reclaim it: an event is recorded on
     // the stream, and the buffer isn't reused until all preceding operations are complete,
     // including the asynchronous memcpy issued by fillTile().
-<<<<<<< HEAD
-    pinnedSamplerPool->free( pinnedSampler, stream );
-
-    // Push mapping for sampler to update page table.
-    pagingSystem->addMapping( pageId, NON_EVICTABLE_LRU_VAL, reinterpret_cast<unsigned long long>( devSampler ) );
-=======
     m_loader->getPinnedMemoryPool()->freeAsync( pinnedBlock, stream );
 
     // Push mapping for sampler to update page table.
     m_loader->setPageTableEntry( pageId, false, devSampler );
->>>>>>> 5dcbf3a5
 }
 
 bool SamplerRequestHandler::fillDenseTexture( CUstream stream, unsigned int pageId )
@@ -168,13 +151,8 @@
 
     // Copy texture data from the buffer to the texture array on the device
     if( satisfied )
-<<<<<<< HEAD
-        texture->fillDenseTexture( stream, dataPtr, info.width, info.height, transferBuffer.size > 0 );
-    if( transferBuffer.size > 0 )
-=======
         texture->fillDenseTexture( stream, dataPtr, info.width, info.height, transferBuffer.memoryBlock.size > 0 );
     if( transferBuffer.memoryBlock.size > 0 )
->>>>>>> 5dcbf3a5
     {
         m_loader->freeTransferBuffer( transferBuffer, stream );
     }
