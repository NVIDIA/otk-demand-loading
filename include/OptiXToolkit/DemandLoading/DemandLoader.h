//
// Copyright (c) 2021, NVIDIA CORPORATION. All rights reserved.
//
// Redistribution and use in source and binary forms, with or without
// modification, are permitted provided that the following conditions
// are met:
//  * Redistributions of source code must retain the above copyright
//    notice, this list of conditions and the following disclaimer.
//  * Redistributions in binary form must reproduce the above copyright
//    notice, this list of conditions and the following disclaimer in the
//    documentation and/or other materials provided with the distribution.
//  * Neither the name of NVIDIA CORPORATION nor the names of its
//    contributors may be used to endorse or promote products derived
//    from this software without specific prior written permission.
//
// THIS SOFTWARE IS PROVIDED BY THE COPYRIGHT HOLDERS ``AS IS'' AND ANY
// EXPRESS OR IMPLIED WARRANTIES, INCLUDING, BUT NOT LIMITED TO, THE
// IMPLIED WARRANTIES OF MERCHANTABILITY AND FITNESS FOR A PARTICULAR
// PURPOSE ARE DISCLAIMED.  IN NO EVENT SHALL THE COPYRIGHT OWNER OR
// CONTRIBUTORS BE LIABLE FOR ANY DIRECT, INDIRECT, INCIDENTAL, SPECIAL,
// EXEMPLARY, OR CONSEQUENTIAL DAMAGES (INCLUDING, BUT NOT LIMITED TO,
// PROCUREMENT OF SUBSTITUTE GOODS OR SERVICES; LOSS OF USE, DATA, OR
// PROFITS; OR BUSINESS INTERRUPTION) HOWEVER CAUSED AND ON ANY THEORY
// OF LIABILITY, WHETHER IN CONTRACT, STRICT LIABILITY, OR TORT
// (INCLUDING NEGLIGENCE OR OTHERWISE) ARISING IN ANY WAY OUT OF THE USE
// OF THIS SOFTWARE, EVEN IF ADVISED OF THE POSSIBILITY OF SUCH DAMAGE.
//

#pragma once

/// \file DemandLoader.h 
/// Primary interface of the Demand Loading library.

#include <OptiXToolkit/DemandLoading/DemandTexture.h>
#include <OptiXToolkit/DemandLoading/DeviceContext.h>
#include <OptiXToolkit/DemandLoading/Options.h>
#include <OptiXToolkit/DemandLoading/Resource.h>
#include <OptiXToolkit/DemandLoading/Statistics.h>
#include <OptiXToolkit/DemandLoading/TextureDescriptor.h>
#include <OptiXToolkit/DemandLoading/Ticket.h>

#include <cuda.h>

#include <memory>
#include <vector>

namespace imageSource {
class ImageSource;
}

namespace demandLoading {

/// DemandLoader loads sparse textures on demand.
class DemandLoader
{
  public:
    /// Base class destructor.
    virtual ~DemandLoader() = default;

    /// Create a demand-loaded texture for the given image.  The texture initially has no backing
    /// storage.  The readTile() method is invoked on the image to fill each required tile.  The
    /// ImageSource pointer is retained for the lifetime of the DemandLoader.
    virtual const DemandTexture& createTexture( std::shared_ptr<imageSource::ImageSource> image,
                                                const TextureDescriptor&                  textureDesc ) = 0;

    /// Create a demand-loaded UDIM texture for a given set of images.  If a baseTexture is used,
    /// it should be created first by calling createTexture.  The id of the returned texture should be used
    /// when calling tex2DGradUdim.  All of the image readers are retained for the lifetime of the DemandLoader.
    virtual const DemandTexture& createUdimTexture( std::vector<std::shared_ptr<imageSource::ImageSource>>& imageSources,
                                                    std::vector<TextureDescriptor>&                         textureDescs,
                                                    unsigned int                                            udim,
                                                    unsigned int                                            vdim,
                                                    int baseTextureId ) = 0;

    /// Create an arbitrary resource with the specified number of pages.  \see ResourceCallback.
    /// Returns the starting index of the resource in the page table.  The user-supplied callbackContext
    /// value is forwarded to the callback during request processing.
    virtual unsigned int createResource( unsigned int numPages, ResourceCallback callback, void* callbackContext ) = 0;

<<<<<<< HEAD
=======
    /// Schedule a list of textures to be unloaded when launchPrepare is called next.
    virtual void unloadTextureTiles( unsigned int textureId ) = 0;

    /// Replace the indicated texture, clearing out the old texture as needed
    virtual void replaceTexture( unsigned int                              textureId,
                                 std::shared_ptr<imageSource::ImageSource> image,
                                 const TextureDescriptor&                  textureDesc ) = 0;

    /// Pre-initialize the texture on the device corresponding to the given stream.  The caller must
    /// ensure that the current CUDA context matches the given stream.
    virtual void initTexture( CUstream stream, unsigned int textureId ) = 0;

    /// Get the page id associated with with the given texture tile. Return MAX_INT if the texture is not initialized.
    virtual unsigned int getTextureTilePageId( unsigned int textureId, unsigned int mipLevel, unsigned int tileX, unsigned int tileY ) = 0;

    /// Get the starting mip level of the mip tail
    virtual unsigned int getMipTailFirstLevel( unsigned int textureId ) = 0;

    /// Load or reload a texture tile.  The caller must ensure that the current CUDA context matches
    /// the given stream.
    virtual void loadTextureTile( CUstream stream, unsigned int textureId, unsigned int mipLevel, unsigned int tileX, unsigned int tileY ) = 0;

    /// Return true if the requested page is resident on the device corresponding to the current
    /// CUDA context.
    virtual bool pageResident( unsigned int pageId ) = 0;

>>>>>>> 5dcbf3a5
    /// Prepare for launch.  The caller must ensure that the current CUDA context matches the given
    /// stream.  Returns false if the corresponding device does not support sparse textures.  If
    /// successful, returns a DeviceContext via result parameter, which should be copied to device
    /// memory (typically along with OptiX kernel launch parameters), so that it can be passed to
    /// Tex2D().
    virtual bool launchPrepare( CUstream stream, DeviceContext& context ) = 0;

    /// Fetch page requests from the given device context and enqueue them for background
    /// processing.  The caller must ensure that the current CUDA context matches the given stream.
    /// The given DeviceContext must reside in host memory.  The given stream is used when copying
    /// tile data to the device.  Returns a ticket that is notified when the requests have been
    /// filled on the host side.
    virtual Ticket processRequests( CUstream stream, const DeviceContext& deviceContext ) = 0;

    /// Get current statistics.
    virtual Statistics getStatistics() const = 0;

    /// Get the ordinals of the devices that can be employed by the DemandLoader (i.e. those that support sparse textures).
    virtual std::vector<unsigned int> getDevices() const = 0;

    /// Get the current options
    virtual const Options& getOptions() const = 0;

    /// Turn on or off eviction
    virtual void enableEviction( bool evictionActive ) = 0;

    /// Set the max memory per device to be used for texture tiles, deleting memory arenas if needed
    virtual void setMaxTextureMemory( size_t maxMem ) = 0;
};

/// Create a DemandLoader with the given options.  
DemandLoader* createDemandLoader( const Options& options );

/// Function to destroy a DemandLoader.
void destroyDemandLoader( DemandLoader* manager );

}  // namespace demandLoading<|MERGE_RESOLUTION|>--- conflicted
+++ resolved
@@ -77,8 +77,6 @@
     /// value is forwarded to the callback during request processing.
     virtual unsigned int createResource( unsigned int numPages, ResourceCallback callback, void* callbackContext ) = 0;
 
-<<<<<<< HEAD
-=======
     /// Schedule a list of textures to be unloaded when launchPrepare is called next.
     virtual void unloadTextureTiles( unsigned int textureId ) = 0;
 
@@ -105,7 +103,6 @@
     /// CUDA context.
     virtual bool pageResident( unsigned int pageId ) = 0;
 
->>>>>>> 5dcbf3a5
     /// Prepare for launch.  The caller must ensure that the current CUDA context matches the given
     /// stream.  Returns false if the corresponding device does not support sparse textures.  If
     /// successful, returns a DeviceContext via result parameter, which should be copied to device
